--- conflicted
+++ resolved
@@ -113,11 +113,7 @@
     # Offload type: currently only supports: "ssd_offload"
     offload_type: Optional[str] = None
     # Path to the directory for storing parameters offloaded to disk.
-<<<<<<< HEAD
-    ssd_dir: Optional[str] = None
-=======
     dir: Optional[str] = None
->>>>>>> fef44233
 
 
 class FullyShardedDataParallel(nn.Module):
@@ -323,10 +319,7 @@
         verbose: bool = False,
         cpu_offload: bool = False,
         offload_config: Optional[OffloadConfig] = None,
-<<<<<<< HEAD
-=======
         state_dict_on_rank_0_only: bool = False,
->>>>>>> fef44233
     ):
         init_start = time.time()
         super().__init__()
@@ -394,11 +387,7 @@
             raise ValueError("fp32_reduce_scatter requires mixed_precision=True")
 
         if self.ssd_offload and not self.flatten_parameters:
-<<<<<<< HEAD
-            raise ValueError("ssd_offload requires flatten_parameters=True")
-=======
             raise ValueError(f"offload type: '{offload_config.offload_type}' requires flatten_parameters=True")
->>>>>>> fef44233
 
         # skip validation if the process group was created above
         if process_group:
@@ -423,20 +412,11 @@
         # TODO(anj): Should we conditionally do this only if we have params?
         # TODO(anj): Figure out if we can allocate the buffer during sharding.
         self.buffer_size = sum(p.numel() for p in params)
-<<<<<<< HEAD
-        self.ssd_directory = ""
-        if self.ssd_offload:
-            assert import_ssd_offload, "We need to import ssd_offload.py to enable the `ssd_offload` feature."
-            self.ssd_directory = (
-                offload_config.ssd_dir if (offload_config and offload_config.ssd_dir) else tempfile.gettempdir()
-            )
-=======
         self.ssd_directory = tempfile.gettempdir()
         if self.ssd_offload:
             assert import_ssd_offload, "We need to import ssd_offload.py to enable the `ssd_offload` feature."
             if offload_config and offload_config.dir:
                 self.ssd_directory = offload_config.dir
->>>>>>> fef44233
             self.move_grads_to_cpu = True
             self.move_params_to_cpu = True
 
@@ -749,13 +729,7 @@
             p._orig_size = p.data.size()
 
             if not p._is_sharded:
-<<<<<<< HEAD
-                if self.ssd_offload:
-                    pass
-                else:
-=======
                 if not self.ssd_offload:
->>>>>>> fef44233
                     p._is_sharded = False
                     self.numel_padded_per_param.append(0)
                     continue
@@ -1132,10 +1106,6 @@
                         for p in self.params:
                             assert isinstance(p, SsdFlatParameter)
                             p.to_file()
-<<<<<<< HEAD
-                        # self._use_fp32_param_shard()
-=======
->>>>>>> fef44233
                     else:
                         self._use_fp32_param_shard()
                     self.training_state = TrainingState.IDLE
@@ -1211,15 +1181,11 @@
             return
 
         # A single shard of the parameters in full precision.
-<<<<<<< HEAD
-        # PJ this will cause memory leakage with ssd
-=======
         # TODO(another-pjohnson) - I believe this will cause memory leakage with ssd
         #            p.data returns a pointer to a handle, and that handle has it's
         #            ref count incremented by p._fp32_shard. So this tensor will
         #            never be freed even if we do p.to_disk(). investigate after
         #            PR #887 is merged
->>>>>>> fef44233
         p._fp32_shard = p.data
 
         if self.mixed_precision:
@@ -1474,13 +1440,7 @@
             # Note, both ``self._rebuild_full_params`` and ``self._use_full_params`` are
             # idempotent.  So in case they are called unnecessarily, they don't incur much
             # overhead.
-<<<<<<< HEAD
-            # PJ TODO: Revisit if this is still needed for ssd_offload
-            if self.ssd_offload or self.reshard_after_forward:
-                # if self.reshard_after_forward:
-=======
             if self.reshard_after_forward:
->>>>>>> fef44233
                 self._rebuild_full_params()
             else:
                 self._use_full_params()
@@ -1807,10 +1767,6 @@
         for m in self.modules():  # includes self
             if isinstance(m, FullyShardedDataParallel):
                 _finalize_parameters(m)
-<<<<<<< HEAD
-                # PJ: I don't understand this, should it be m._free_ssd_offload?
-=======
->>>>>>> fef44233
                 m._free_ssd_offload()
                 m._pre_backward_hook_has_run = False
                 if any(p.requires_grad for p in m.parameters()):
