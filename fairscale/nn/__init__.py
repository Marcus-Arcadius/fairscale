--- conflicted
+++ resolved
@@ -12,22 +12,4 @@
 from .pipe import Pipe, PipeRPCWrapper
 from .wrap import auto_wrap, config_auto_wrap_policy, default_auto_wrap_policy, enable_wrap, wrap
 
-<<<<<<< HEAD
-__all__ = [
-    "FlattenParamsWrapper",
-    "checkpoint_wrapper",
-    "FullyShardedDataParallel",
-    "ShardedDataParallel",
-    "Pipe",
-    "PipeRPCWrapper",
-    "ShardedDataParallel",
-    "MOELayer",
-    "Top2Gate",
-    "auto_wrap",
-    "default_auto_wrap_policy",
-    "enable_wrap",
-    "wrap",
-]
-=======
-__all__: List[str] = []
->>>>>>> 8acbec71
+__all__: List[str] = []