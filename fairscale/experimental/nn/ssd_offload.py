--- conflicted
+++ resolved
@@ -9,16 +9,10 @@
 from functools import reduce
 import io
 import os
-<<<<<<< HEAD
-import pickle
-from typing import IO, Any, BinaryIO, Callable, Iterator, List, Optional, Sequence, Tuple, Type, Union
-=======
 from typing import Any, Iterator, List, Optional, Sequence, Tuple, Type
->>>>>>> fef44233
 
 import numpy as np
 import torch
-from torch.serialization import DEFAULT_PROTOCOL as DEFAULT_PROTOCOL
 
 try:
     from torch.utils._pytree import tree_map
@@ -213,7 +207,7 @@
         else:
             read(tensor, self.filename, self.offset * tensor.element_size())
 
-    __torch_function__ = torch._C._disabled_torch_function_impl
+    __torch_function__ = torch._C._disabled_torch_function_impl  # type: ignore
 
     @classmethod
     def __torch_dispatch__(cls, func, types, args=(), kwargs=None):  # type: ignore
@@ -244,46 +238,10 @@
         return r
 
 
-<<<<<<< HEAD
-# Classes supporting torch.save/load
-class TorchSaver:
-    def __init__(self) -> None:
-        self.pickle_module = DisableMemoizationPicklerModule
-
-    def save(
-        self, obj: Any, f: Union[str, os.PathLike, BinaryIO, IO[bytes]], pickle_protocol: int = DEFAULT_PROTOCOL
-    ) -> None:
-        torch.serialization.save(
-            obj, f, self.pickle_module, pickle_protocol=pickle_protocol, _use_new_zipfile_serialization=False
-        )
-
-
-class SsdParameter(torch.nn.Parameter, SsdTensorHandle):
-    @classmethod
-    def from_tensor(cls: Type[SsdParameter], tensor: SsdTensorHandle) -> SsdParameter:  # type: ignore
-        r = cls(tensor.shape, tensor.dtype, tensor.requires_grad)
-        r.tensor = tensor
-        return r
-
-    @staticmethod
-    def __new__(
-        cls: SsdParameter, shape: Tuple[int, ...], dtype: torch.dtype, requires_grad: bool = True
-    ) -> SsdParameter:
-        r = SsdTensorHandle._make_wrapper_subclass(cls, shape, dtype=dtype, requires_grad=requires_grad)  # type: ignore
-
-        return r
-
-    def __init__(self, shape: Tuple[int, ...], dtype: torch.dtype, requires_grad: bool = True) -> None:
-        super(SsdParameter, self).__init__(shape, dtype, requires_grad)  # type: ignore
-
-
-=======
->>>>>>> fef44233
 class SsdFlatParameter(torch.nn.Parameter, SsdTensorHandle):
     """A parameter that is initialized from a list of parameters and can be
     turned into a list of views as needed.
     """
-<<<<<<< HEAD
 
     def __new__(
         cls, params: Sequence[torch.nn.Parameter], filename: str, requires_grad: bool = True
@@ -372,182 +330,4 @@
             ([self.data], self.filename, self.requires_grad),
             # Args to __setstate__
             (self._param_numels, self._param_shapes, self._param_infos, self._shared_param_infos),
-        )
-
-
-class DisableMemoizationPicklerModule:
-    @classmethod
-    def Pickler(cls, data_buf: io.BytesIO, protocol: int) -> pickle.Pickler:
-        p = pickle.Pickler(data_buf, protocol)
-        p.fast = True
-        return p
-
-    @classmethod
-    def dump(cls, obj: Any, f: io.BytesIO, protocol: int) -> None:
-        pickle.dump(obj, f, protocol)
-
-
-class FileChunkingIterator:
-    """
-    chunk_size_bytes determines how large each chunk that we break the file
-    into. It is important to consider limiting the size because by when
-    python unpickles an object, by default it will read up to 1000 list
-    elements at a time. So memory usage while unpickling will be on the
-    order of O(min(file_size, 1000 * chunk_size_bytes)).
-    """
-
-    def __init__(self, filename: str, chunk_size_bytes: int = DEFAULT_CHUNK_SIZE) -> None:
-        self.filename = filename
-        self.file: Optional[Union[BinaryIO, IO[bytes]]] = None
-        self.chunk_size_bytes = chunk_size_bytes
-        self.num_chunks_read = 0
-
-    def __iter__(self) -> Iterator[bytes]:
-        self.file = io.open(self.filename, "rb", buffering=0)
-        self.num_chunks_read = 0
-        return self
-
-    def __next__(self) -> bytes:
-        assert self.file
-        next_chunk = self.file.read(self.chunk_size_bytes)
-
-        if len(next_chunk) == 0:
-            raise StopIteration
-        self.num_chunks_read += 1
-
-        return next_chunk
-
-
-class SsdTensor:
-    def __init__(self, shape: Tuple[int, ...], filename: str, dtype: torch.dtype = torch.float) -> None:
-        self.filename = filename
-        self.f: Optional[Union[BinaryIO, IO[bytes]]] = None
-        self.shape = shape
-        self.dtype = dtype
-
-    @classmethod
-    def __unpickle__(cls, shape: Tuple[int, ...], filename: str, dtype: torch.dtype) -> SsdTensor:
-        result = cls(shape, filename, dtype)
-        result.f = io.open(result.filename, "wb")
-        return result
-
-    @classmethod
-    def fromtensor(cls, tensor: torch.Tensor, filename: str) -> SsdTensor:
-        result = cls(tensor.shape, filename, tensor.dtype)
-        write(tensor, result.filename)
-        return result
-
-    def __reduce_ex__(self, protocol: int) -> Tuple[Callable, Any, Any, Any]:
-        # adding _2 to the filename is just a hack to prevent overwriting the original SsdTensor data
-        return (
-            type(self).__unpickle__,
-            (
-                self.shape,
-                self.filename + "_2",
-                self.dtype,
-            ),
-            None,
-            iter(FileChunkingIterator(self.filename)),
-        )
-
-    def append(self, item: bytes) -> None:
-        assert self.f
-        self.f.write(item)
-
-    def extend(self, items: List[bytes]) -> None:
-        for i in items:
-            self.append(i)
-
-
-torch_saver = TorchSaver()
-=======
-
-    def __new__(
-        cls, params: Sequence[torch.nn.Parameter], filename: str, requires_grad: bool = True
-    ) -> "SsdFlatParameter":
-        """Make an object using the parent's __new__ function."""
-
-        # A empty of non-list input doesn't make sense.
-        if not isinstance(params, (list, tuple)) or len(params) == 0:
-            raise ValueError("An non-empty list or tuple argument is needed")
-
-        # Normally, all items are Parameters. But during pickling, we will have a single
-        # Tensor as the input and later in __init__, the correct _param_numels and _param_shapes
-        # are set.
-        if not all(isinstance(p, (torch.nn.Parameter, torch.Tensor)) for p in params):
-            raise ValueError("List items need to be Parameter types")
-
-        # Flattening involves (1) making a tensor flat (i.e. single dimensional) and (2) making a module
-        # heirarchy flat (using a single tensor to replace a tree of tensors). Therefore,
-        # adding back nesting and heirarchy is counter-productive. If nesting is encountered
-        # in the future, the reasonable thing to do is likely for the top level SsdFlatParameter to
-        # absorb the nested one and keep the result flat, free from hierarchy.
-        if any(isinstance(p, SsdFlatParameter) for p in params):
-            raise ValueError("Nesting SsdFlatParameter is not supported")
-
-        dtype = params[0].dtype
-        size = sum(p.numel() for p in params)
-        r = SsdTensorHandle._make_wrapper_subclass(cls, (size,), dtype=dtype, requires_grad=requires_grad)  # type: ignore
-        return r
-
-    def __init__(self, params: Sequence[torch.nn.Parameter], filename: str, requires_grad: bool = True):
-        """Initialize the _param_numels and _param_shapes lists."""
-        self._param_numels = [p.numel() for p in params]
-        total_numels = sum(self._param_numels)
-        assert (
-            self.numel() <= total_numels
-        ), f"Something wrong with __new__ method, {self.numel()} vs. {sum(self._param_numels)}"
-        self._param_shapes = [p.size() for p in params]
-
-        # These are set by FPW class below, not by this class itself.
-        self._param_infos: List[Tuple[str, torch.nn.Module, str]] = []
-        self._shared_param_infos: List[Tuple[str, str, torch.nn.Module, str, torch.nn.Module, str]] = []
-
-        super(SsdFlatParameter, self).__init__(shape=(total_numels,), dtype=params[0].dtype, requires_grad=requires_grad)  # type: ignore
-
-        tensor = torch.cat(
-            [p.detach().reshape(-1) if isinstance(p, torch.nn.Parameter) else p.reshape(-1) for p in params], 0
-        )
-        tensor.requires_grad = requires_grad
-        self.set_file_params(filename, 0)
-        self.point_to_tensor(tensor)
-
-    def get_param_views(self, external_data: Optional[torch.Tensor] = None) -> Iterator[torch.Tensor]:
-        """Return a generator of views that map to the original parameters."""
-        # Note, self.data could be sharded, so its numel is <= to the sum.
-        """
-        assert self.data.numel() <= sum(
-            self._param_numels
-        ), f"Incorrect internal state {self.data.numel()} vs. {sum(self._param_numels)}"
-        """
-        if external_data:
-            if external_data.numel() != sum(self._param_numels):
-                raise ValueError(
-                    f"Incorrect numel of supplied data: got {external_data.numel()} but expected {sum(self._param_numels)}"
-                )
-            return (t.view(s) for (t, s) in zip(external_data.split(self._param_numels), self._param_shapes))
-        else:
-            return (t.view(s) for (t, s) in zip(self.split(self._param_numels), self._param_shapes))
-
-    def metadata(self) -> Tuple[List[str], List[torch.Size], List[int]]:
-        """Return tuple of (names, shapes, numels) metadata for this flat parameter."""
-        names = [".".join([m, n]) if m else n for (m, _, n) in self._param_infos]
-        return names, self._param_shapes, self._param_numels
-
-    def __setstate__(self, state: Tuple[Any, Any, Any, Any]) -> None:
-        """Use by pickle to set the internal states."""
-        (self._param_numels, self._param_shapes, self._param_infos, self._shared_param_infos) = state
-        assert self.numel() <= sum(
-            self._param_numels
-        ), f"Incorrect pickling {self.numel()} vs. {sum(self._param_numels)}"
-
-    def __reduce_ex__(self, proto: int) -> Tuple[Any, Any, Any]:
-        """Support pickling between ranks."""
-        return (
-            SsdFlatParameter,  # Callable
-            # Args to the callable above
-            ([self.data], self.filename, self.requires_grad),
-            # Args to __setstate__
-            (self._param_numels, self._param_shapes, self._param_infos, self._shared_param_infos),
-        )
->>>>>>> fef44233
+        )